{
  "name": "mh-ui",
  "version": "0.14.9",
  "description": "Improve your MouseHunt experience.",
  "author": "Brad Parbs <brad@bradparbs.com> (https://bradparbs.com/)",
  "license": "MIT",
  "private": true,
  "engines": {
    "node": ">=16"
  },
  "scripts": {
    "build": "run-s build:userscript build:extension",
    "build:archive": "git archive --format zip --output dist/archive.zip HEAD",
    "build:extension": "run-s build:extension:chrome build:extension:firefox",
    "build:extension:chrome": "node scripts/build-extension.mjs chrome",
    "build:extension:firefox": "node scripts/build-extension.mjs firefox",
    "build:userscript": "node scripts/build-userscript.mjs",
    "ci": "run-s lint",
    "clean": "del-cli dist",
    "dev": "rollup -wc rollup.conf.js",
    "lint:css:fix": "stylelint **/*.css --fix",
    "lint:css": "stylelint **/*.css",
    "lint:fix": "run-s lint:js:fix lint:css:fix lint:md:fix",
    "lint:js:fix": "eslint --ext .js . --fix -c .eslintrc.json",
    "lint:js": "eslint --ext .js . -c .eslintrc.json",
    "lint:md:fix": "eslint --ext .md . --fix -c .eslintrc.json",
    "lint:md": "eslint --ext .md . -c .eslintrc.json",
    "lint": "run-s lint:js lint:css lint:md",
    "prebuild": "run-s ci clean",
    "sync-scripts": "node scripts/sync-scripts.mjs"
  },
  "dependencies": {
    "@babel/runtime": "^7.22.15",
    "mousehunt-utils": "^1.8.2"
  },
  "devDependencies": {
    "@wordpress/eslint-plugin": "^15.1.0",
    "archiver": "^6.0.1",
<<<<<<< HEAD
    "del-cli": "^5.0.0",
    "esbuild": "^0.19.3",
=======
    "del-cli": "^5.1.0",
    "esbuild": "^0.19.0",
>>>>>>> 640e41e0
    "eslint-config-prettier": "^9.0.0",
    "eslint-plugin-markdownlint": "^0.5.0",
    "eslint-plugin-prettier": "^5.0.0",
    "eslint": "^8.49.0",
    "log-symbols": "^5.1.0",
    "node-fetch": "^3.3.2",
    "npm-run-all": "^4.1.5",
    "prettier": "^3.0.3",
    "run-s": "^0.0.0",
    "stylelint-config-recess-order": "^4.3.0",
    "stylelint-config-standard": "^34.0.0",
    "stylelint-order": "^6.0.3",
    "stylelint": "^15.10.3"
  }
}<|MERGE_RESOLUTION|>--- conflicted
+++ resolved
@@ -36,13 +36,8 @@
   "devDependencies": {
     "@wordpress/eslint-plugin": "^15.1.0",
     "archiver": "^6.0.1",
-<<<<<<< HEAD
-    "del-cli": "^5.0.0",
+    "del-cli": "^5.1.0",
     "esbuild": "^0.19.3",
-=======
-    "del-cli": "^5.1.0",
-    "esbuild": "^0.19.0",
->>>>>>> 640e41e0
     "eslint-config-prettier": "^9.0.0",
     "eslint-plugin-markdownlint": "^0.5.0",
     "eslint-plugin-prettier": "^5.0.0",
