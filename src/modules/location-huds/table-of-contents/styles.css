--- conflicted
+++ resolved
@@ -195,7 +195,6 @@
     inset 0 -1px 3px 1px #d7a086;
 }
 
-<<<<<<< HEAD
 .tableOfContentsView-wordMeterContainer {
   margin-right: -15px;
 }
@@ -242,7 +241,8 @@
 .folkloreForestRegionView-baitTOCCraftableContainer .mousehuntTooltip b {
   font-size: 12px;
   line-height: 18px;
-=======
+}
+
 #overlayPopup.mh-toc-popup .jsDialogContainer {
   background: linear-gradient(#2b622e, #000000, #2b622e);
   outline: 1px solid #2b622e;
@@ -284,5 +284,4 @@
   display: table-cell;
   width: 25%;
   text-align: center;
->>>>>>> d35f754a
 }